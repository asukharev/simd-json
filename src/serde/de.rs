--- conflicted
+++ resolved
@@ -22,7 +22,6 @@
             b'n' => visitor.visit_unit(),
             b't' => visitor.visit_bool(true),
             b'f' => visitor.visit_bool(false),
-<<<<<<< HEAD
             b'-' => {
                 let d = stry!(self.parse_number(true));
                 if let Some(n) = d.as_i64() {
@@ -34,7 +33,7 @@
                     Err(self.error(ErrorType::InvalidNumber))
                 }
             }
-            b'0'...b'9' => {
+            b'0'..=b'9' => {
                 let d = stry!(self.parse_number(false));
                 dbg!(&d);
                 if let Some(n) = d.as_u64() {
@@ -46,16 +45,6 @@
                     Err(self.error(ErrorType::InvalidNumber))
                 }
             }
-=======
-            b'-' => match stry!(self.parse_number(true)) {
-                Number::F64(n) => visitor.visit_f64(n),
-                Number::I64(n) => visitor.visit_i64(n),
-            },
-            b'0'..=b'9' => match stry!(self.parse_number(false)) {
-                Number::F64(n) => visitor.visit_f64(n),
-                Number::I64(n) => visitor.visit_i64(n),
-            },
->>>>>>> a72ddd49
             b'[' => visitor.visit_seq(CommaSeparated::new(&mut self)),
             b'{' => visitor.visit_map(CommaSeparated::new(&mut self)),
             _c => Err(self.error(ErrorType::UnexpectedCharacter)),
